data/
saved_models/
__pycache__/
runs/
cache_dir/
LLM/

<<<<<<< HEAD
tracing/*/statistics/
=======
tracing/*
wandb/
>>>>>>> c1df9977
<|MERGE_RESOLUTION|>--- conflicted
+++ resolved
@@ -5,9 +5,5 @@
 cache_dir/
 LLM/
 
-<<<<<<< HEAD
-tracing/*/statistics/
-=======
 tracing/*
-wandb/
->>>>>>> c1df9977
+wandb/